import { atom } from "jotai";
import type { GameMatConfig } from "../../schemas/GameMatConfig";
import type { RobotConfig } from "../../schemas/RobotConfig";
import { DEFAULT_ROBOT_CONFIG, studsToMm } from "../../schemas/RobotConfig";
import type { RobotPosition } from "../../utils/robotPosition";

export interface MovementPreview {
  type: "drive" | "turn" | null;
  direction: "forward" | "backward" | "left" | "right" | null;
  positions: {
    primary: RobotPosition | null;
    secondary: RobotPosition | null;
  };
  // New: trajectory projection showing where robot will end up after next move
  // and extending to the end of the board for alignment visualization
  trajectoryProjection?: {
    nextMoveEnd: RobotPosition | null; // Where robot will be after next move
    boardEndProjection: RobotPosition | null; // Extended projection to board edge
    trajectoryPath: RobotPosition[]; // Path points for the trajectory line
  };
  // New: secondary trajectory projection for showing both options when hovering over sliders
  secondaryTrajectoryProjection?: {
    nextMoveEnd: RobotPosition | null;
    boardEndProjection: RobotPosition | null;
    trajectoryPath: RobotPosition[];
  };
}

export interface ObjectiveState {
  completed: boolean;
  points: number;
  selectedChoiceId?: string;
}

interface ScoringState {
  [objectId: string]: {
    objectives: {
      [objectiveId: string]: ObjectiveState;
    };
  };
}

// Mat dimensions constants
const MAT_WIDTH_MM = 2356; // Official FLL mat width
const MAT_HEIGHT_MM = 1137; // Official FLL mat height

// Grid overlay state
export const showGridOverlayAtom = atom<boolean>(false);

// Trajectory overlay toggle state
export const showTrajectoryOverlayAtom = atom<boolean>(false);

// Helper functions for robot positioning
export const calculateRobotPositionWithDimensions = (
  robotConfig: RobotConfig,
  position: "bottom-right" | "bottom-left" | "center",
  matWidthMm: number = MAT_WIDTH_MM,
  matHeightMm: number = MAT_HEIGHT_MM,
): RobotPosition => {
  const robotWidthMm = studsToMm(robotConfig.dimensions.width);
  const robotLengthMm = studsToMm(robotConfig.dimensions.length);
  const centerOfRotationFromLeftMm = studsToMm(
    robotConfig.centerOfRotation.distanceFromLeftEdge,
  );
  const centerOfRotationFromTopMm = studsToMm(
    robotConfig.centerOfRotation.distanceFromTop,
  );

  // SIMPLIFIED MODEL: Position represents the center of rotation, not robot body center
  // For edge positions, we want the robot's physical edge to be flush against the mat edge
  // We need to calculate where to place the center of rotation to achieve this

  switch (position) {
    case "bottom-right":
      return {
        // Place center of rotation such that right edge of robot body is flush with mat right edge
        x: matWidthMm - (robotWidthMm - centerOfRotationFromLeftMm),
        // Place center of rotation such that bottom edge of robot body is flush with mat bottom edge
        y: matHeightMm - (robotLengthMm - centerOfRotationFromTopMm),
        heading: 0, // Facing north (forward)
      };
    case "bottom-left":
      return {
        // Place center of rotation such that left edge of robot body is flush with mat left edge
        x: centerOfRotationFromLeftMm,
        // Place center of rotation such that bottom edge of robot body is flush with mat bottom edge
        y: matHeightMm - (robotLengthMm - centerOfRotationFromTopMm),
        heading: 0, // Facing north (forward)
      };
    case "center":
      return {
        x: matWidthMm / 2, // Center of mat width
        y: matHeightMm / 2, // Center of mat height
        heading: 0, // Facing north (forward)
      };
    default:
      // Default to bottom-right
      return {
        x: matWidthMm - (robotWidthMm - centerOfRotationFromLeftMm),
        y: matHeightMm - (robotLengthMm - centerOfRotationFromTopMm),
        heading: 0,
      };
  }
};

// Backward compatibility function using hardcoded dimensions
export const calculateRobotPosition = (
  robotConfig: RobotConfig,
  position: "bottom-right" | "bottom-left" | "center",
): RobotPosition => {
  return calculateRobotPositionWithDimensions(
    robotConfig,
    position,
    MAT_WIDTH_MM,
    MAT_HEIGHT_MM,
  );
};

// Robot position atoms - derived atom that uses current mat and robot config
export const robotPositionAtom = atom<RobotPosition>(
  // Initial value using default dimensions
  calculateRobotPosition(DEFAULT_ROBOT_CONFIG, "bottom-right"),
);

export const isSettingPositionAtom = atom<boolean>(false);
export const mousePositionAtom = atom<RobotPosition | null>(null);
export const manualHeadingAdjustmentAtom = atom<number>(0);

// Telemetry reference for tracking robot movement
export const telemetryReferenceAtom = atom<{
  distance: number;
  angle: number;
  position: RobotPosition;
} | null>(null);

// Game mat configuration atoms
export const customMatConfigAtom = atom<GameMatConfig | null>(null);
export const scoringStateAtom = atom<ScoringState>({});
export const totalScoreAtom = atom<number>(0);

// Movement preview atom
export const movementPreviewAtom = atom<MovementPreview | null>(null);

// Perpendicular motion preview atom - for showing all 4 possible movement options
export interface PerpendicularPreviewGhost {
  position: RobotPosition;
  type: "drive" | "turn";
  direction: "forward" | "backward" | "left" | "right";
  color: string; // CSS color for the ghost robot
  label: string; // Description for the movement
<<<<<<< HEAD
  isHover?: boolean;
  isTrajectoryOverlay?: boolean;
=======
  isTrajectoryOverlay?: boolean;
  isHover?: boolean;
>>>>>>> 0626fdb5
}

export const perpendicularPreviewAtom = atom<{
  show: boolean;
  ghosts: PerpendicularPreviewGhost[];
  distance: number;
  angle: number;
}>({
  show: false,
  ghosts: [],
  distance: 100,
  angle: 45,
});

// Path visualization atoms
export const showPathAtom = atom<boolean>(true);
export const pathColorModeAtom = atom<"time" | "speed" | "heading">("time");
export const pathOpacityAtom = atom<number>(0.7);
export const maxPathPointsAtom = atom<number>(1000);

export type ControlMode = "incremental" | "continuous" | "mission" | "program";

// Control mode atom
export const controlModeAtom = atom<ControlMode>("program");

// Derived atoms
export const currentScoreAtom = atom((get) => {
  const scoringState = get(scoringStateAtom);
  const matConfig = get(customMatConfigAtom);

  if (!matConfig?.missions) return 0;

  return matConfig.missions.reduce((total, mission) => {
    const missionState = scoringState[mission.id];
    if (!missionState?.objectives) return total;

    return (
      total +
      Object.values(missionState.objectives).reduce((sum, objState) => {
        return sum + (objState.completed ? objState.points : 0);
      }, 0)
    );
  }, 0);
});

// Action atoms
export const setRobotPositionAtom = atom(
  null,
  (_get, set, position: RobotPosition) => {
    set(robotPositionAtom, position);
    // Reset telemetry reference when manually setting position
    set(telemetryReferenceAtom, {
      distance: 0,
      angle: 0,
      position,
    });
  },
);

export const updateScoringAtom = atom(
  null,
  (
    get,
    set,
    update: { missionId: string; objectiveId: string; state: ObjectiveState },
  ) => {
    const currentState = get(scoringStateAtom);
    set(scoringStateAtom, {
      ...currentState,
      [update.missionId]: {
        ...currentState[update.missionId],
        objectives: {
          ...currentState[update.missionId]?.objectives,
          [update.objectiveId]: update.state,
        },
      },
    });
  },
);

export const resetScoringAtom = atom(null, (_get, set) => {
  set(scoringStateAtom, {});
  set(totalScoreAtom, 0);
});

// Spline path action atoms
export const createSplinePathAtom = atom(null, (get, set, name: string) => {
  // Always start with current robot position as first point
  const currentRobotPosition = get(robotPositionAtom);
  const firstPoint: SplinePathPoint = {
    id: `point_${Date.now()}_start`,
    position: currentRobotPosition,
    timestamp: Date.now(),
  };

  const newPath: SplinePath = {
    id: `path_${Date.now()}`,
    name,
    points: [firstPoint],
    isComplete: false,
    createdAt: Date.now(),
    modifiedAt: Date.now(),
  };

  set(currentSplinePathAtom, newPath);
  set(isSplinePathModeAtom, true);
  set(selectedSplinePointIdAtom, null);

  const paths = get(splinePathsAtom);
  set(splinePathsAtom, [...paths, newPath]);

  return newPath.id;
});

export const addSplinePointAtom = atom(
  null,
  (get, set, position: RobotPosition) => {
    const currentPath = get(currentSplinePathAtom);
    if (!currentPath) return null;

    const newPoint: SplinePathPoint = {
      id: `point_${Date.now()}`,
      position,
      timestamp: Date.now(),
    };

    const updatedPath = {
      ...currentPath,
      points: [...currentPath.points, newPoint],
      modifiedAt: Date.now(),
    };

    set(currentSplinePathAtom, updatedPath);

    // Update the path in the paths array
    const paths = get(splinePathsAtom);
    const pathIndex = paths.findIndex((p) => p.id === currentPath.id);
    if (pathIndex >= 0) {
      paths[pathIndex] = updatedPath;
      set(splinePathsAtom, [...paths]);
    }

    return newPoint.id;
  },
);

export const updateSplinePointAtom = atom(
  null,
  (get, set, pointId: string, updates: Partial<SplinePathPoint>) => {
    const currentPath = get(currentSplinePathAtom);
    if (!currentPath) return;

    const pointIndex = currentPath.points.findIndex((p) => p.id === pointId);
    if (pointIndex === -1) return;

    const updatedPoints = [...currentPath.points];
    updatedPoints[pointIndex] = { ...updatedPoints[pointIndex], ...updates };

    const updatedPath = {
      ...currentPath,
      points: updatedPoints,
      modifiedAt: Date.now(),
    };

    set(currentSplinePathAtom, updatedPath);

    // Update the path in the paths array
    const paths = get(splinePathsAtom);
    const pathIndex = paths.findIndex((p) => p.id === currentPath.id);
    if (pathIndex >= 0) {
      paths[pathIndex] = updatedPath;
      set(splinePathsAtom, [...paths]);
    }
  },
);

export const deleteSplinePointAtom = atom(null, (get, set, pointId: string) => {
  const currentPath = get(currentSplinePathAtom);
  if (!currentPath) return;

  // Prevent deletion of the first point (robot starting position)
  const pointToDelete = currentPath.points.find((p) => p.id === pointId);
  if (!pointToDelete) return;

  const pointIndex = currentPath.points.findIndex((p) => p.id === pointId);
  if (pointIndex === 0) {
    // Cannot delete the first point - it's the robot's starting position
    console.warn(
      "Cannot delete the first spline point (robot starting position)",
    );
    return;
  }

  const updatedPath = {
    ...currentPath,
    points: currentPath.points.filter((p) => p.id !== pointId),
    modifiedAt: Date.now(),
  };

  set(currentSplinePathAtom, updatedPath);

  // Update the path in the paths array
  const paths = get(splinePathsAtom);
  const pathIndex = paths.findIndex((p) => p.id === currentPath.id);
  if (pathIndex >= 0) {
    paths[pathIndex] = updatedPath;
    set(splinePathsAtom, [...paths]);
  }

  // Clear selection if this point was selected
  if (get(selectedSplinePointIdAtom) === pointId) {
    set(selectedSplinePointIdAtom, null);
  }
});

export const completeSplinePathAtom = atom(null, (get, set) => {
  const currentPath = get(currentSplinePathAtom);
  if (!currentPath) return;

  const updatedPath = {
    ...currentPath,
    isComplete: true,
    modifiedAt: Date.now(),
  };

  set(currentSplinePathAtom, updatedPath);

  // Update the path in the paths array
  const paths = get(splinePathsAtom);
  const pathIndex = paths.findIndex((p) => p.id === currentPath.id);
  if (pathIndex >= 0) {
    paths[pathIndex] = updatedPath;
    set(splinePathsAtom, [...paths]);
  }

  set(isSplinePathModeAtom, false);
  set(selectedSplinePointIdAtom, null);
});

export const cancelSplinePathAtom = atom(null, (get, set) => {
  const currentPath = get(currentSplinePathAtom);
  if (!currentPath) return;

  // Remove the current path from paths array if it's incomplete
  if (!currentPath.isComplete) {
    const paths = get(splinePathsAtom);
    set(
      splinePathsAtom,
      paths.filter((p) => p.id !== currentPath.id),
    );
  }

  set(currentSplinePathAtom, null);
  set(isSplinePathModeAtom, false);
  set(selectedSplinePointIdAtom, null);
});

// Control point management atoms
export const addControlPointAtom = atom(
  null,
  (
    get,
    set,
    pointId: string,
    controlType: "before" | "after",
    controlPoint: { x: number; y: number },
  ) => {
    const currentPath = get(currentSplinePathAtom);
    if (!currentPath) return;

    const pointIndex = currentPath.points.findIndex((p) => p.id === pointId);
    if (pointIndex === -1) return;

    const updatedPoints = [...currentPath.points];
    const existingPoint = updatedPoints[pointIndex];

    updatedPoints[pointIndex] = {
      ...existingPoint,
      controlPoints: {
        ...existingPoint.controlPoints,
        [controlType]: controlPoint,
      },
    };

    const updatedPath = {
      ...currentPath,
      points: updatedPoints,
      modifiedAt: Date.now(),
    };

    set(currentSplinePathAtom, updatedPath);

    // Update the path in the paths array
    const paths = get(splinePathsAtom);
    const pathIndex = paths.findIndex((p) => p.id === currentPath.id);
    if (pathIndex >= 0) {
      paths[pathIndex] = updatedPath;
      set(splinePathsAtom, [...paths]);
    }
  },
);

export const updateControlPointAtom = atom(
  null,
  (
    get,
    set,
    pointId: string,
    controlType: "before" | "after",
    controlPoint: { x: number; y: number },
  ) => {
    const currentPath = get(currentSplinePathAtom);
    if (!currentPath) return;

    const pointIndex = currentPath.points.findIndex((p) => p.id === pointId);
    if (pointIndex === -1) return;

    const updatedPoints = [...currentPath.points];
    const existingPoint = updatedPoints[pointIndex];

    if (!existingPoint.controlPoints) return;

    updatedPoints[pointIndex] = {
      ...existingPoint,
      controlPoints: {
        ...existingPoint.controlPoints,
        [controlType]: controlPoint,
      },
    };

    const updatedPath = {
      ...currentPath,
      points: updatedPoints,
      modifiedAt: Date.now(),
    };

    set(currentSplinePathAtom, updatedPath);

    // Update the path in the paths array
    const paths = get(splinePathsAtom);
    const pathIndex = paths.findIndex((p) => p.id === currentPath.id);
    if (pathIndex >= 0) {
      paths[pathIndex] = updatedPath;
      set(splinePathsAtom, [...paths]);
    }
  },
);

export const removeControlPointAtom = atom(
  null,
  (get, set, pointId: string, controlType: "before" | "after") => {
    const currentPath = get(currentSplinePathAtom);
    if (!currentPath) return;

    const pointIndex = currentPath.points.findIndex((p) => p.id === pointId);
    if (pointIndex === -1) return;

    const updatedPoints = [...currentPath.points];
    const existingPoint = updatedPoints[pointIndex];

    if (!existingPoint.controlPoints) return;

    const updatedControlPoints = { ...existingPoint.controlPoints };
    delete updatedControlPoints[controlType];

    updatedPoints[pointIndex] = {
      ...existingPoint,
      controlPoints:
        Object.keys(updatedControlPoints).length > 0
          ? updatedControlPoints
          : undefined,
    };

    const updatedPath = {
      ...currentPath,
      points: updatedPoints,
      modifiedAt: Date.now(),
    };

    set(currentSplinePathAtom, updatedPath);

    // Update the path in the paths array
    const paths = get(splinePathsAtom);
    const pathIndex = paths.findIndex((p) => p.id === currentPath.id);
    if (pathIndex >= 0) {
      paths[pathIndex] = updatedPath;
      set(splinePathsAtom, [...paths]);
    }
  },
);

// Tangency handle management atoms
export const updateTangencyHandleAtom = atom(
  null,
  (
    get,
    set,
    pointId: string,
    tangencyHandle: {
      x: number;
      y: number;
      strength: number;
      isEdited: boolean;
      isTangentDriving: boolean;
    },
  ) => {
    const currentPath = get(currentSplinePathAtom);
    if (!currentPath) return;

    const pointIndex = currentPath.points.findIndex((p) => p.id === pointId);
    if (pointIndex === -1) return;

    const updatedPoints = [...currentPath.points];
    const existingPoint = updatedPoints[pointIndex];

    updatedPoints[pointIndex] = {
      ...existingPoint,
      tangencyHandle,
    };

    const updatedPath = {
      ...currentPath,
      points: updatedPoints,
      modifiedAt: Date.now(),
    };

    set(currentSplinePathAtom, updatedPath);

    // Update the path in the paths array
    const paths = get(splinePathsAtom);
    const pathIndex = paths.findIndex((p) => p.id === currentPath.id);
    if (pathIndex >= 0) {
      paths[pathIndex] = updatedPath;
      set(splinePathsAtom, [...paths]);
    }
  },
);

// Automatically add tangency handles to intermediate points
export const addTangencyHandlesToIntermediatePointsAtom = atom(
  null,
  (get, set) => {
    const currentPath = get(currentSplinePathAtom);
    if (!currentPath || currentPath.points.length < 3) return;

    const updatedPoints = currentPath.points.map((point, index) => {
      // Only add tangency handles to intermediate points (not first or last)
      const isIntermediate = index > 0 && index < currentPath.points.length - 1;

      if (isIntermediate && !point.tangencyHandle) {
        // Calculate default curvature handle based on surrounding points
        const prevPoint = currentPath.points[index - 1];
        const nextPoint = currentPath.points[index + 1];

        // Calculate direction vectors
        const incomingVec = {
          x: point.position.x - prevPoint.position.x,
          y: point.position.y - prevPoint.position.y,
        };
        const outgoingVec = {
          x: nextPoint.position.x - point.position.x,
          y: nextPoint.position.y - point.position.y,
        };

        // Calculate average direction (bisector)
        const avgDirection = {
          x: (incomingVec.x + outgoingVec.x) / 2,
          y: (incomingVec.y + outgoingVec.y) / 2,
        };

        // Normalize and scale to create default handle
        const length = Math.sqrt(
          avgDirection.x * avgDirection.x + avgDirection.y * avgDirection.y,
        );
        const defaultHandleLength = 30; // 30mm default

        if (length > 0) {
          return {
            ...point,
            tangencyHandle: {
              x: (avgDirection.x / length) * defaultHandleLength,
              y: (avgDirection.y / length) * defaultHandleLength,
              strength: 0.5, // Default medium curvature
              isEdited: false, // Default unedited state (gray)
              isTangentDriving: false, // Default not driving
            },
          };
        }
      }

      return point;
    });

    const updatedPath = {
      ...currentPath,
      points: updatedPoints,
      modifiedAt: Date.now(),
    };

    set(currentSplinePathAtom, updatedPath);

    // Update the path in the paths array
    const paths = get(splinePathsAtom);
    const pathIndex = paths.findIndex((p) => p.id === currentPath.id);
    if (pathIndex >= 0) {
      paths[pathIndex] = updatedPath;
      set(splinePathsAtom, [...paths]);
    }
  },
);

// Spline path planning atoms
export interface SplinePathPoint {
  id: string;
  position: RobotPosition;
  controlPoints?: {
    before?: { x: number; y: number }; // Control point before this point
    after?: { x: number; y: number }; // Control point after this point
  };
  // SolidWorks-style tangency handles for intermediate points (not start/end)
  tangencyHandle?: {
    // Handle direction and magnitude
    x: number; // Offset from point position (end-point position)
    y: number; // Offset from point position (end-point position)
    strength: number; // 0-1, how much curvature to apply

    // SolidWorks-style state
    isEdited: boolean; // True if handle has been manually modified (blue vs gray)
    isTangentDriving: boolean; // True if this handle is "tangent driving"

    // Computed grip positions (calculated from x, y, strength)
    // Diamond grip: Controls angle only (at 50% of handle length)
    // Arrow grip: Controls magnitude only (at 80% of handle length)
    // End-point grip: Controls both angle and magnitude (at 100% of handle length)
  };
  timestamp: number;
}

export interface SplinePath {
  id: string;
  name: string;
  points: SplinePathPoint[];
  isComplete: boolean;
  createdAt: number;
  modifiedAt: number;
}

interface SplinePathCommand {
  type: "drive" | "turn" | "arc";
  distance?: number;
  angle?: number;
  radius?: number;
  speed: number;
  fromPoint: string; // Point ID
  toPoint: string; // Point ID
}

export const isSplinePathModeAtom = atom<boolean>(false);
export const currentSplinePathAtom = atom<SplinePath | null>(null);
export const splinePathsAtom = atom<SplinePath[]>([]);
export const selectedSplinePointIdAtom = atom<string | null>(null);
export const hoveredSplinePointIdAtom = atom<string | null>(null);
export const hoveredCurvatureHandlePointIdAtom = atom<string | null>(null);
export const splinePathCommandsAtom = atom<SplinePathCommand[]>([]);

// Spline path execution state
export const isExecutingSplinePathAtom = atom<boolean>(false);
export const executingCommandIndexAtom = atom<number>(-1);<|MERGE_RESOLUTION|>--- conflicted
+++ resolved
@@ -148,13 +148,8 @@
   direction: "forward" | "backward" | "left" | "right";
   color: string; // CSS color for the ghost robot
   label: string; // Description for the movement
-<<<<<<< HEAD
-  isHover?: boolean;
-  isTrajectoryOverlay?: boolean;
-=======
   isTrajectoryOverlay?: boolean;
   isHover?: boolean;
->>>>>>> 0626fdb5
 }
 
 export const perpendicularPreviewAtom = atom<{
