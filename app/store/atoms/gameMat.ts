import { atom } from "jotai";
import type { GameMatConfig } from "../../schemas/GameMatConfig";
import type { RobotConfig } from "../../schemas/RobotConfig";
import { DEFAULT_ROBOT_CONFIG, studsToMm } from "../../schemas/RobotConfig";
import type { RobotPosition } from "../../utils/robotPosition";

export interface MovementPreview {
  type: "drive" | "turn" | null;
  direction: "forward" | "backward" | "left" | "right" | null;
  positions: {
    primary: RobotPosition | null;
    secondary: RobotPosition | null;
  };
  // New: trajectory projection showing where robot will end up after next move
  // and extending to the end of the board for alignment visualization
  trajectoryProjection?: {
    nextMoveEnd: RobotPosition | null; // Where robot will be after next move
    boardEndProjection: RobotPosition | null; // Extended projection to board edge
    trajectoryPath: RobotPosition[]; // Path points for the trajectory line
  };
  // New: secondary trajectory projection for showing both options when hovering over sliders
  secondaryTrajectoryProjection?: {
    nextMoveEnd: RobotPosition | null;
    boardEndProjection: RobotPosition | null;
    trajectoryPath: RobotPosition[];
  };
}

export interface ObjectiveState {
  completed: boolean;
  points: number;
  selectedChoiceId?: string;
}

interface ScoringState {
  [objectId: string]: {
    objectives: {
      [objectiveId: string]: ObjectiveState;
    };
  };
}

// Mat dimensions constants
const MAT_WIDTH_MM = 2356; // Official FLL mat width
const MAT_HEIGHT_MM = 1137; // Official FLL mat height

// Grid overlay state
export const showGridOverlayAtom = atom<boolean>(false);

// Trajectory overlay toggle state
export const showTrajectoryOverlayAtom = atom<boolean>(false);

// Helper functions for robot positioning
export const calculateRobotPositionWithDimensions = (
  robotConfig: RobotConfig,
  position: "bottom-right" | "bottom-left" | "center",
  matWidthMm: number = MAT_WIDTH_MM,
  matHeightMm: number = MAT_HEIGHT_MM,
): RobotPosition => {
  const robotWidthMm = studsToMm(robotConfig.dimensions.width);
  const robotLengthMm = studsToMm(robotConfig.dimensions.length);
  const centerOfRotationFromLeftMm = studsToMm(
    robotConfig.centerOfRotation.distanceFromLeftEdge,
  );
  const centerOfRotationFromTopMm = studsToMm(
    robotConfig.centerOfRotation.distanceFromTop,
  );

  // SIMPLIFIED MODEL: Position represents the center of rotation, not robot body center
  // For edge positions, we want the robot's physical edge to be flush against the mat edge
  // We need to calculate where to place the center of rotation to achieve this

  switch (position) {
    case "bottom-right":
      return {
        // Place center of rotation such that right edge of robot body is flush with mat right edge
        x: matWidthMm - (robotWidthMm - centerOfRotationFromLeftMm),
        // Place center of rotation such that bottom edge of robot body is flush with mat bottom edge
        y: matHeightMm - (robotLengthMm - centerOfRotationFromTopMm),
        heading: 0, // Facing north (forward)
      };
    case "bottom-left":
      return {
        // Place center of rotation such that left edge of robot body is flush with mat left edge
        x: centerOfRotationFromLeftMm,
        // Place center of rotation such that bottom edge of robot body is flush with mat bottom edge
        y: matHeightMm - (robotLengthMm - centerOfRotationFromTopMm),
        heading: 0, // Facing north (forward)
      };
    case "center":
      return {
        x: matWidthMm / 2, // Center of mat width
        y: matHeightMm / 2, // Center of mat height
        heading: 0, // Facing north (forward)
      };
    default:
      // Default to bottom-right
      return {
        x: matWidthMm - (robotWidthMm - centerOfRotationFromLeftMm),
        y: matHeightMm - (robotLengthMm - centerOfRotationFromTopMm),
        heading: 0,
      };
  }
};

// Backward compatibility function using hardcoded dimensions
export const calculateRobotPosition = (
  robotConfig: RobotConfig,
  position: "bottom-right" | "bottom-left" | "center",
): RobotPosition => {
  return calculateRobotPositionWithDimensions(
    robotConfig,
    position,
    MAT_WIDTH_MM,
    MAT_HEIGHT_MM,
  );
};

// Robot position atoms - derived atom that uses current mat and robot config
export const robotPositionAtom = atom<RobotPosition>(
  // Initial value using default dimensions
  calculateRobotPosition(DEFAULT_ROBOT_CONFIG, "bottom-right"),
);

export const isSettingPositionAtom = atom<boolean>(false);
export const mousePositionAtom = atom<RobotPosition | null>(null);
export const manualHeadingAdjustmentAtom = atom<number>(0);

// Telemetry reference for tracking robot movement
export const telemetryReferenceAtom = atom<{
  distance: number;
  angle: number;
  position: RobotPosition;
} | null>(null);

// Game mat configuration atoms
export const customMatConfigAtom = atom<GameMatConfig | null>(null);
export const scoringStateAtom = atom<ScoringState>({});
export const totalScoreAtom = atom<number>(0);

// Movement preview atom
export const movementPreviewAtom = atom<MovementPreview | null>(null);

// Perpendicular motion preview atom - for showing all 4 possible movement options
export interface PerpendicularPreviewGhost {
  position: RobotPosition;
  type: "drive" | "turn";
  direction: "forward" | "backward" | "left" | "right";
  color: string; // CSS color for the ghost robot
  label: string; // Description for the movement
<<<<<<< HEAD
  isHover?: boolean;
  isTrajectoryOverlay?: boolean;
=======
  isTrajectoryOverlay?: boolean;
  isHover?: boolean;
>>>>>>> a878d0c4
}

export const perpendicularPreviewAtom = atom<{
  show: boolean;
  ghosts: PerpendicularPreviewGhost[];
  distance: number;
  angle: number;
}>({
  show: false,
  ghosts: [],
  distance: 100,
  angle: 45,
});

// Path visualization atoms
export const showPathAtom = atom<boolean>(true);
export const pathColorModeAtom = atom<"time" | "speed" | "heading">("time");
export const pathOpacityAtom = atom<number>(0.7);
export const maxPathPointsAtom = atom<number>(1000);

export type ControlMode = "incremental" | "continuous" | "mission" | "program";

// Control mode atom
export const controlModeAtom = atom<ControlMode>("program");

// Derived atoms
export const currentScoreAtom = atom((get) => {
  const scoringState = get(scoringStateAtom);
  const matConfig = get(customMatConfigAtom);

  if (!matConfig?.missions) return 0;

  return matConfig.missions.reduce((total, mission) => {
    const missionState = scoringState[mission.id];
    if (!missionState?.objectives) return total;

    return (
      total +
      Object.values(missionState.objectives).reduce((sum, objState) => {
        return sum + (objState.completed ? objState.points : 0);
      }, 0)
    );
  }, 0);
});

// Action atoms
export const setRobotPositionAtom = atom(
  null,
  (_get, set, position: RobotPosition) => {
    set(robotPositionAtom, position);
    // Reset telemetry reference when manually setting position
    set(telemetryReferenceAtom, {
      distance: 0,
      angle: 0,
      position,
    });
  },
);

export const updateScoringAtom = atom(
  null,
  (
    get,
    set,
    update: { missionId: string; objectiveId: string; state: ObjectiveState },
  ) => {
    const currentState = get(scoringStateAtom);
    set(scoringStateAtom, {
      ...currentState,
      [update.missionId]: {
        ...currentState[update.missionId],
        objectives: {
          ...currentState[update.missionId]?.objectives,
          [update.objectiveId]: update.state,
        },
      },
    });
  },
);

export const resetScoringAtom = atom(null, (_get, set) => {
  set(scoringStateAtom, {});
  set(totalScoreAtom, 0);
});

// Spline path action atoms
export const createSplinePathAtom = atom(null, (get, set, name: string) => {
  // Always start with current robot position as first point
  const currentRobotPosition = get(robotPositionAtom);
  const firstPoint: SplinePathPoint = {
    id: `point_${Date.now()}_start`,
    position: currentRobotPosition,
    timestamp: Date.now(),
  };

  const newPath: SplinePath = {
    id: `path_${Date.now()}`,
    name,
    points: [firstPoint],
    isComplete: false,
    createdAt: Date.now(),
    modifiedAt: Date.now(),
  };

  set(currentSplinePathAtom, newPath);
  set(isSplinePathModeAtom, true);
  set(selectedSplinePointIdAtom, null);

  const paths = get(splinePathsAtom);
  set(splinePathsAtom, [...paths, newPath]);

  return newPath.id;
});

export const addSplinePointAtom = atom(
  null,
  (get, set, position: RobotPosition) => {
    const currentPath = get(currentSplinePathAtom);
    if (!currentPath) return null;

    const newPoint: SplinePathPoint = {
      id: `point_${Date.now()}`,
      position,
      timestamp: Date.now(),
    };

    const updatedPath = {
      ...currentPath,
      points: [...currentPath.points, newPoint],
      modifiedAt: Date.now(),
    };

    set(currentSplinePathAtom, updatedPath);

    // Update the path in the paths array
    const paths = get(splinePathsAtom);
    const pathIndex = paths.findIndex((p) => p.id === currentPath.id);
    if (pathIndex >= 0) {
      paths[pathIndex] = updatedPath;
      set(splinePathsAtom, [...paths]);
    }

    return newPoint.id;
  },
);

export const updateSplinePointAtom = atom(
  null,
  (get, set, pointId: string, updates: Partial<SplinePathPoint>) => {
    const currentPath = get(currentSplinePathAtom);
    if (!currentPath) return;

    const pointIndex = currentPath.points.findIndex((p) => p.id === pointId);
    if (pointIndex === -1) return;

    const updatedPoints = [...currentPath.points];
    updatedPoints[pointIndex] = { ...updatedPoints[pointIndex], ...updates };

    const updatedPath = {
      ...currentPath,
      points: updatedPoints,
      modifiedAt: Date.now(),
    };

    set(currentSplinePathAtom, updatedPath);

    // Update the path in the paths array
    const paths = get(splinePathsAtom);
    const pathIndex = paths.findIndex((p) => p.id === currentPath.id);
    if (pathIndex >= 0) {
      paths[pathIndex] = updatedPath;
      set(splinePathsAtom, [...paths]);
    }
  },
);

export const deleteSplinePointAtom = atom(null, (get, set, pointId: string) => {
  const currentPath = get(currentSplinePathAtom);
  if (!currentPath) return;

  // Prevent deletion of the first point (robot starting position)
  const pointToDelete = currentPath.points.find((p) => p.id === pointId);
  if (!pointToDelete) return;

  const pointIndex = currentPath.points.findIndex((p) => p.id === pointId);
  if (pointIndex === 0) {
    // Cannot delete the first point - it's the robot's starting position
    console.warn(
      "Cannot delete the first spline point (robot starting position)",
    );
    return;
  }

  const updatedPath = {
    ...currentPath,
    points: currentPath.points.filter((p) => p.id !== pointId),
    modifiedAt: Date.now(),
  };

  set(currentSplinePathAtom, updatedPath);

  // Update the path in the paths array
  const paths = get(splinePathsAtom);
  const pathIndex = paths.findIndex((p) => p.id === currentPath.id);
  if (pathIndex >= 0) {
    paths[pathIndex] = updatedPath;
    set(splinePathsAtom, [...paths]);
  }

  // Clear selection if this point was selected
  if (get(selectedSplinePointIdAtom) === pointId) {
    set(selectedSplinePointIdAtom, null);
  }
});

export const completeSplinePathAtom = atom(null, (get, set) => {
  const currentPath = get(currentSplinePathAtom);
  if (!currentPath) return;

  const updatedPath = {
    ...currentPath,
    isComplete: true,
    modifiedAt: Date.now(),
  };

  set(currentSplinePathAtom, updatedPath);

  // Update the path in the paths array
  const paths = get(splinePathsAtom);
  const pathIndex = paths.findIndex((p) => p.id === currentPath.id);
  if (pathIndex >= 0) {
    paths[pathIndex] = updatedPath;
    set(splinePathsAtom, [...paths]);
  }

  set(isSplinePathModeAtom, false);
  set(selectedSplinePointIdAtom, null);
});

export const cancelSplinePathAtom = atom(null, (get, set) => {
  const currentPath = get(currentSplinePathAtom);
  if (!currentPath) return;

  // Remove the current path from paths array if it's incomplete
  if (!currentPath.isComplete) {
    const paths = get(splinePathsAtom);
    set(
      splinePathsAtom,
      paths.filter((p) => p.id !== currentPath.id),
    );
  }

  set(currentSplinePathAtom, null);
  set(isSplinePathModeAtom, false);
  set(selectedSplinePointIdAtom, null);
});

// Control point management atoms
export const addControlPointAtom = atom(
  null,
  (
    get,
    set,
    pointId: string,
    controlType: "before" | "after",
    controlPoint: { x: number; y: number },
  ) => {
    const currentPath = get(currentSplinePathAtom);
    if (!currentPath) return;

    const pointIndex = currentPath.points.findIndex((p) => p.id === pointId);
    if (pointIndex === -1) return;

    const updatedPoints = [...currentPath.points];
    const existingPoint = updatedPoints[pointIndex];

    updatedPoints[pointIndex] = {
      ...existingPoint,
      controlPoints: {
        ...existingPoint.controlPoints,
        [controlType]: controlPoint,
      },
    };

    const updatedPath = {
      ...currentPath,
      points: updatedPoints,
      modifiedAt: Date.now(),
    };

    set(currentSplinePathAtom, updatedPath);

    // Update the path in the paths array
    const paths = get(splinePathsAtom);
    const pathIndex = paths.findIndex((p) => p.id === currentPath.id);
    if (pathIndex >= 0) {
      paths[pathIndex] = updatedPath;
      set(splinePathsAtom, [...paths]);
    }
  },
);

export const updateControlPointAtom = atom(
  null,
  (
    get,
    set,
    pointId: string,
    controlType: "before" | "after",
    controlPoint: { x: number; y: number },
  ) => {
    const currentPath = get(currentSplinePathAtom);
    if (!currentPath) return;

    const pointIndex = currentPath.points.findIndex((p) => p.id === pointId);
    if (pointIndex === -1) return;

    const updatedPoints = [...currentPath.points];
    const existingPoint = updatedPoints[pointIndex];

    if (!existingPoint.controlPoints) return;

    updatedPoints[pointIndex] = {
      ...existingPoint,
      controlPoints: {
        ...existingPoint.controlPoints,
        [controlType]: controlPoint,
      },
    };

    const updatedPath = {
      ...currentPath,
      points: updatedPoints,
      modifiedAt: Date.now(),
    };

    set(currentSplinePathAtom, updatedPath);

    // Update the path in the paths array
    const paths = get(splinePathsAtom);
    const pathIndex = paths.findIndex((p) => p.id === currentPath.id);
    if (pathIndex >= 0) {
      paths[pathIndex] = updatedPath;
      set(splinePathsAtom, [...paths]);
    }
  },
);

export const removeControlPointAtom = atom(
  null,
  (get, set, pointId: string, controlType: "before" | "after") => {
    const currentPath = get(currentSplinePathAtom);
    if (!currentPath) return;

    const pointIndex = currentPath.points.findIndex((p) => p.id === pointId);
    if (pointIndex === -1) return;

    const updatedPoints = [...currentPath.points];
    const existingPoint = updatedPoints[pointIndex];

    if (!existingPoint.controlPoints) return;

    const updatedControlPoints = { ...existingPoint.controlPoints };
    delete updatedControlPoints[controlType];

    updatedPoints[pointIndex] = {
      ...existingPoint,
      controlPoints:
        Object.keys(updatedControlPoints).length > 0
          ? updatedControlPoints
          : undefined,
    };

    const updatedPath = {
      ...currentPath,
      points: updatedPoints,
      modifiedAt: Date.now(),
    };

    set(currentSplinePathAtom, updatedPath);

    // Update the path in the paths array
    const paths = get(splinePathsAtom);
    const pathIndex = paths.findIndex((p) => p.id === currentPath.id);
    if (pathIndex >= 0) {
      paths[pathIndex] = updatedPath;
      set(splinePathsAtom, [...paths]);
    }
  },
);

// Tangency handle management atoms
export const updateTangencyHandleAtom = atom(
  null,
  (
    get,
    set,
    pointId: string,
    tangencyHandle: {
      x: number;
      y: number;
      strength: number;
      isEdited: boolean;
      isTangentDriving: boolean;
    },
  ) => {
    const currentPath = get(currentSplinePathAtom);
    if (!currentPath) return;

    const pointIndex = currentPath.points.findIndex((p) => p.id === pointId);
    if (pointIndex === -1) return;

    const updatedPoints = [...currentPath.points];
    const existingPoint = updatedPoints[pointIndex];

    updatedPoints[pointIndex] = {
      ...existingPoint,
      tangencyHandle,
    };

    const updatedPath = {
      ...currentPath,
      points: updatedPoints,
      modifiedAt: Date.now(),
    };

    set(currentSplinePathAtom, updatedPath);

    // Update the path in the paths array
    const paths = get(splinePathsAtom);
    const pathIndex = paths.findIndex((p) => p.id === currentPath.id);
    if (pathIndex >= 0) {
      paths[pathIndex] = updatedPath;
      set(splinePathsAtom, [...paths]);
    }
  },
);

// Automatically add tangency handles to intermediate points
export const addTangencyHandlesToIntermediatePointsAtom = atom(
  null,
  (get, set) => {
    const currentPath = get(currentSplinePathAtom);
    if (!currentPath || currentPath.points.length < 3) return;

    const updatedPoints = currentPath.points.map((point, index) => {
      // Only add tangency handles to intermediate points (not first or last)
      const isIntermediate = index > 0 && index < currentPath.points.length - 1;

      if (isIntermediate && !point.tangencyHandle) {
        // Calculate default curvature handle based on surrounding points
        const prevPoint = currentPath.points[index - 1];
        const nextPoint = currentPath.points[index + 1];

        // Calculate direction vectors
        const incomingVec = {
          x: point.position.x - prevPoint.position.x,
          y: point.position.y - prevPoint.position.y,
        };
        const outgoingVec = {
          x: nextPoint.position.x - point.position.x,
          y: nextPoint.position.y - point.position.y,
        };

        // Calculate average direction (bisector)
        const avgDirection = {
          x: (incomingVec.x + outgoingVec.x) / 2,
          y: (incomingVec.y + outgoingVec.y) / 2,
        };

        // Normalize and scale to create default handle
        const length = Math.sqrt(
          avgDirection.x * avgDirection.x + avgDirection.y * avgDirection.y,
        );
        const defaultHandleLength = 30; // 30mm default

        if (length > 0) {
          return {
            ...point,
            tangencyHandle: {
              x: (avgDirection.x / length) * defaultHandleLength,
              y: (avgDirection.y / length) * defaultHandleLength,
              strength: 0.5, // Default medium curvature
              isEdited: false, // Default unedited state (gray)
              isTangentDriving: false, // Default not driving
            },
          };
        }
      }

      return point;
    });

    const updatedPath = {
      ...currentPath,
      points: updatedPoints,
      modifiedAt: Date.now(),
    };

    set(currentSplinePathAtom, updatedPath);

    // Update the path in the paths array
    const paths = get(splinePathsAtom);
    const pathIndex = paths.findIndex((p) => p.id === currentPath.id);
    if (pathIndex >= 0) {
      paths[pathIndex] = updatedPath;
      set(splinePathsAtom, [...paths]);
    }
  },
);

// Spline path planning atoms
export interface SplinePathPoint {
  id: string;
  position: RobotPosition;
  controlPoints?: {
    before?: { x: number; y: number }; // Control point before this point
    after?: { x: number; y: number }; // Control point after this point
  };
  // SolidWorks-style tangency handles for intermediate points (not start/end)
  tangencyHandle?: {
    // Handle direction and magnitude
    x: number; // Offset from point position (end-point position)
    y: number; // Offset from point position (end-point position)
    strength: number; // 0-1, how much curvature to apply

    // SolidWorks-style state
    isEdited: boolean; // True if handle has been manually modified (blue vs gray)
    isTangentDriving: boolean; // True if this handle is "tangent driving"

    // Computed grip positions (calculated from x, y, strength)
    // Diamond grip: Controls angle only (at 50% of handle length)
    // Arrow grip: Controls magnitude only (at 80% of handle length)
    // End-point grip: Controls both angle and magnitude (at 100% of handle length)
  };
  timestamp: number;
}

export interface SplinePath {
  id: string;
  name: string;
  points: SplinePathPoint[];
  isComplete: boolean;
  createdAt: number;
  modifiedAt: number;
}

interface SplinePathCommand {
  type: "drive" | "turn" | "arc";
  distance?: number;
  angle?: number;
  radius?: number;
  speed: number;
  fromPoint: string; // Point ID
  toPoint: string; // Point ID
}

export const isSplinePathModeAtom = atom<boolean>(false);
export const currentSplinePathAtom = atom<SplinePath | null>(null);
export const splinePathsAtom = atom<SplinePath[]>([]);
export const selectedSplinePointIdAtom = atom<string | null>(null);
export const hoveredSplinePointIdAtom = atom<string | null>(null);
export const hoveredCurvatureHandlePointIdAtom = atom<string | null>(null);
export const splinePathCommandsAtom = atom<SplinePathCommand[]>([]);

// Spline path execution state
export const isExecutingSplinePathAtom = atom<boolean>(false);
export const executingCommandIndexAtom = atom<number>(-1);<|MERGE_RESOLUTION|>--- conflicted
+++ resolved
@@ -55,15 +55,15 @@
   robotConfig: RobotConfig,
   position: "bottom-right" | "bottom-left" | "center",
   matWidthMm: number = MAT_WIDTH_MM,
-  matHeightMm: number = MAT_HEIGHT_MM,
+  matHeightMm: number = MAT_HEIGHT_MM
 ): RobotPosition => {
   const robotWidthMm = studsToMm(robotConfig.dimensions.width);
   const robotLengthMm = studsToMm(robotConfig.dimensions.length);
   const centerOfRotationFromLeftMm = studsToMm(
-    robotConfig.centerOfRotation.distanceFromLeftEdge,
+    robotConfig.centerOfRotation.distanceFromLeftEdge
   );
   const centerOfRotationFromTopMm = studsToMm(
-    robotConfig.centerOfRotation.distanceFromTop,
+    robotConfig.centerOfRotation.distanceFromTop
   );
 
   // SIMPLIFIED MODEL: Position represents the center of rotation, not robot body center
@@ -106,20 +106,20 @@
 // Backward compatibility function using hardcoded dimensions
 export const calculateRobotPosition = (
   robotConfig: RobotConfig,
-  position: "bottom-right" | "bottom-left" | "center",
+  position: "bottom-right" | "bottom-left" | "center"
 ): RobotPosition => {
   return calculateRobotPositionWithDimensions(
     robotConfig,
     position,
     MAT_WIDTH_MM,
-    MAT_HEIGHT_MM,
+    MAT_HEIGHT_MM
   );
 };
 
 // Robot position atoms - derived atom that uses current mat and robot config
 export const robotPositionAtom = atom<RobotPosition>(
   // Initial value using default dimensions
-  calculateRobotPosition(DEFAULT_ROBOT_CONFIG, "bottom-right"),
+  calculateRobotPosition(DEFAULT_ROBOT_CONFIG, "bottom-right")
 );
 
 export const isSettingPositionAtom = atom<boolean>(false);
@@ -148,13 +148,8 @@
   direction: "forward" | "backward" | "left" | "right";
   color: string; // CSS color for the ghost robot
   label: string; // Description for the movement
-<<<<<<< HEAD
-  isHover?: boolean;
-  isTrajectoryOverlay?: boolean;
-=======
   isTrajectoryOverlay?: boolean;
   isHover?: boolean;
->>>>>>> a878d0c4
 }
 
 export const perpendicularPreviewAtom = atom<{
@@ -211,7 +206,7 @@
       angle: 0,
       position,
     });
-  },
+  }
 );
 
 export const updateScoringAtom = atom(
@@ -219,7 +214,7 @@
   (
     get,
     set,
-    update: { missionId: string; objectiveId: string; state: ObjectiveState },
+    update: { missionId: string; objectiveId: string; state: ObjectiveState }
   ) => {
     const currentState = get(scoringStateAtom);
     set(scoringStateAtom, {
@@ -232,7 +227,7 @@
         },
       },
     });
-  },
+  }
 );
 
 export const resetScoringAtom = atom(null, (_get, set) => {
@@ -298,7 +293,7 @@
     }
 
     return newPoint.id;
-  },
+  }
 );
 
 export const updateSplinePointAtom = atom(
@@ -328,7 +323,7 @@
       paths[pathIndex] = updatedPath;
       set(splinePathsAtom, [...paths]);
     }
-  },
+  }
 );
 
 export const deleteSplinePointAtom = atom(null, (get, set, pointId: string) => {
@@ -343,7 +338,7 @@
   if (pointIndex === 0) {
     // Cannot delete the first point - it's the robot's starting position
     console.warn(
-      "Cannot delete the first spline point (robot starting position)",
+      "Cannot delete the first spline point (robot starting position)"
     );
     return;
   }
@@ -403,7 +398,7 @@
     const paths = get(splinePathsAtom);
     set(
       splinePathsAtom,
-      paths.filter((p) => p.id !== currentPath.id),
+      paths.filter((p) => p.id !== currentPath.id)
     );
   }
 
@@ -420,7 +415,7 @@
     set,
     pointId: string,
     controlType: "before" | "after",
-    controlPoint: { x: number; y: number },
+    controlPoint: { x: number; y: number }
   ) => {
     const currentPath = get(currentSplinePathAtom);
     if (!currentPath) return;
@@ -454,7 +449,7 @@
       paths[pathIndex] = updatedPath;
       set(splinePathsAtom, [...paths]);
     }
-  },
+  }
 );
 
 export const updateControlPointAtom = atom(
@@ -464,7 +459,7 @@
     set,
     pointId: string,
     controlType: "before" | "after",
-    controlPoint: { x: number; y: number },
+    controlPoint: { x: number; y: number }
   ) => {
     const currentPath = get(currentSplinePathAtom);
     if (!currentPath) return;
@@ -500,7 +495,7 @@
       paths[pathIndex] = updatedPath;
       set(splinePathsAtom, [...paths]);
     }
-  },
+  }
 );
 
 export const removeControlPointAtom = atom(
@@ -543,7 +538,7 @@
       paths[pathIndex] = updatedPath;
       set(splinePathsAtom, [...paths]);
     }
-  },
+  }
 );
 
 // Tangency handle management atoms
@@ -559,7 +554,7 @@
       strength: number;
       isEdited: boolean;
       isTangentDriving: boolean;
-    },
+    }
   ) => {
     const currentPath = get(currentSplinePathAtom);
     if (!currentPath) return;
@@ -590,7 +585,7 @@
       paths[pathIndex] = updatedPath;
       set(splinePathsAtom, [...paths]);
     }
-  },
+  }
 );
 
 // Automatically add tangency handles to intermediate points
@@ -627,7 +622,7 @@
 
         // Normalize and scale to create default handle
         const length = Math.sqrt(
-          avgDirection.x * avgDirection.x + avgDirection.y * avgDirection.y,
+          avgDirection.x * avgDirection.x + avgDirection.y * avgDirection.y
         );
         const defaultHandleLength = 30; // 30mm default
 
@@ -663,7 +658,7 @@
       paths[pathIndex] = updatedPath;
       set(splinePathsAtom, [...paths]);
     }
-  },
+  }
 );
 
 // Spline path planning atoms
