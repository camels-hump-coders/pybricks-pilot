--- conflicted
+++ resolved
@@ -48,25 +48,11 @@
   const matWidthMm = matConfig?.dimensions?.widthMm || 2356;
   const matHeightMm = matConfig?.dimensions?.heightMm || 1137;
 
-<<<<<<< HEAD
-  let x: number;
-
-  if (side === "left") {
-    // fromSideMm is distance from left edge to the left edge of robot
-    x = fromSideMm + centerOfRotationFromLeftMm;
-  } else {
-    // fromSideMm is distance from right edge to the right edge of robot
-    x = matWidthMm - fromSideMm - (robotWidthMm - centerOfRotationFromLeftMm);
-  }
-
-  // fromBottomMm is distance from bottom edge to the bottom edge of robot
-=======
   const x =
     side === "left"
       ? fromSideMm + centerOfRotationFromLeftMm
       : matWidthMm - fromSideMm - (robotWidthMm - centerOfRotationFromLeftMm);
 
->>>>>>> 0626fdb5
   const y =
     matHeightMm - fromBottomMm - (robotLengthMm - centerOfRotationFromTopMm);
 
